// Copyright 2017 Google Inc.
//
// Licensed under the Apache License, Version 2.0 (the "License");
// you may not use this file except in compliance with the License.
// You may obtain a copy of the License at
//
//      http://www.apache.org/licenses/LICENSE-2.0
//
// Unless required by applicable law or agreed to in writing, software
// distributed under the License is distributed on an "AS IS" BASIS,
// WITHOUT WARRANTIES OR CONDITIONS OF ANY KIND, either express or implied.
// See the License for the specific language governing permissions and
// limitations under the License.

package ygen

import (
	"bytes"
	"strings"

	"github.com/openconfig/goyang/pkg/yang"
)

// children returns all child elements of a directory element e that are not
// RPC entries.
func children(e *yang.Entry) []*yang.Entry {
	var entries []*yang.Entry

	for _, e := range e.Dir {
		if e.RPC == nil {
			entries = append(entries, e)
		}
	}
	return entries
}

// hasOnlyChild returns true if the directory passed to it only has a single
// element below it.
func hasOnlyChild(e *yang.Entry) bool {
	return e.Dir != nil && len(children(e)) == 1
}

// isRoot returns true if the entry is an entity at the root of the tree.
func isRoot(e *yang.Entry) bool {
	return e.Parent == nil
}

// isConfigState returns true if the entry is an entity that represents a
// container called config or state.
func isConfigState(e *yang.Entry) bool {
	return e.IsDir() && (e.Name == "config" || e.Name == "state")
}

// isChoiceOrCase returns true if the entry is either a 'case' or a 'choice'
// node within the schema. These are schema nodes only, and the code generation
// operates on data tree paths.
func isChoiceOrCase(e *yang.Entry) bool {
	return e.Kind == yang.CaseEntry || e.Kind == yang.ChoiceEntry
}

// isUnionType returns true if the entry is a union within the YANG schema,
// checked by determining the length of the Type slice within the YangType.
func isUnionType(t *yang.YangType) bool {
	return len(t.Type) > 0
}

// isEnumType returns true if the entry is an enumerated type within the
// YANG schema - i.e., an enumeration or identityref leaf.
func isEnumType(t *yang.YangType) bool {
	return t.Kind == yang.Yenum || t.Kind == yang.Yidentityref
}

// isOCCompressedValidElement returns true if the element would be output in the
// compressed YANG code.
func isOCCompressedValidElement(e *yang.Entry) bool {
	switch {
	case hasOnlyChild(e) && children(e)[0].IsList():
		// This is a surrounding container for a list which is removed from the
		// structure.
		return false
	case isRoot(e):
		// This is a top-level module within the goyang structure, so is not output.
		return false
	case isConfigState(e):
		// This is a container that is called config or state, which is removed from
		// a compressed OpenConfig schema.
		return false
	case isChoiceOrCase(e):
		// This is a choice or case node that is removed from the overall schema
		// so code generation does not occur for it.
		return false
	}
	return true
}

// joinPath concatenates a slice of strings into a / separated path. i.e.,
// []string{"", "foo", "bar"} becomes "/foo/bar". Paths in YANG are generally
// represented in this return format, but the []string format is more flexible
// for internal use.
func joinPath(parts []string) string {
	var buf bytes.Buffer
	for i, p := range parts {
		buf.WriteString(p)
		if i != len(parts)-1 {
			buf.WriteRune('/')
		}
	}
	return buf.String()
}

// findFirstNonChoice traverses the data tree and determines the first directory
// nodes from a root e that are neither case nor choice nodes. The map, m, is
// updated in place to append new entries that are found when recursively
// traversing the set of choice/case nodes.
func findFirstNonChoice(e *yang.Entry, m map[string]*yang.Entry) {
	switch {
	case !isChoiceOrCase(e):
		m[e.Path()] = e
	case e.IsDir():
		for _, ch := range e.Dir {
			findFirstNonChoice(ch, m)
		}
	}
}

// removePrefix verifies whether there is a ":" character in a path element
// and returns the unprefixed path if so. This is to handle cases where YANG
// XPath expressions may specify paths in the form prefix:pathelement.
func removePrefix(s string) string {
	if !strings.ContainsRune(s, ':') {
		return s
	}
	return strings.Split(s, ":")[1]
}

// parentModuleName returns the name of the module that defined the yang.Node
// supplied as the node argument. If the discovered root node of the node is found
// to be a submodule, the name of the parent module is returned.
func parentModuleName(node yang.Node) string {
	var definingMod yang.Node
	definingMod = yang.RootNode(node)
	if definingMod.Kind() == "submodule" {
		// A submodule must always be a *yang.Module.
		mod := definingMod.(*yang.Module)
		definingMod = mod.BelongsTo
	}

	if name, ok := camelCaseNameExt(definingMod.Exts()); ok {
		return name
	}

	return definingMod.NName()
}

// traverseElementSchemaPath takes an input yang.Entry and walks up the tree to find
// its path, expressed as a slice of strings, which is returned.
func traverseElementSchemaPath(elem *yang.Entry) []string {
	var pp []string
	e := elem
	for ; e.Parent != nil; e = e.Parent {
		if !isChoiceOrCase(e) {
			pp = append(pp, e.Name)
		}
	}
	pp = append(pp, e.Name)

	// Reverse the slice that was specified to us as it was appended to
	// from the leaf to the root.
	for i := len(pp)/2 - 1; i >= 0; i-- {
		o := len(pp) - 1 - i
		pp[i], pp[o] = pp[o], pp[i]
	}
	return pp
}

// isConfig takes a yang.Entry and traverses up the tree to find the config
// state of that element. In YANG, if the config parameter is unset, then it is
// is inherited from the parent of the element - hence we must walk up the tree to find
// the state. If the element at the top of the tree does not have config set, then config
// is true. See https://tools.ietf.org/html/rfc6020#section-7.19.1.
func isConfig(e *yang.Entry) bool {
	for ; e.Parent != nil; e = e.Parent {
		switch e.Config {
		case yang.TSTrue:
			return true
		case yang.TSFalse:
			return false
		}
	}

	// Reached the last element in the tree without explicit configuration
	// being set.
	if e.Config == yang.TSFalse {
		return false
	}
	return true
}

// isKeyedList returns true if the supplied yang.Entry represents a keyed list.
func isKeyedList(e *yang.Entry) bool {
	return e.IsList() && e.Key != ""
}

// isEnumerationLeaf returns true if the supplied yang.Entry represents a simple
// enumerated leaf (i.e., one defined with type enumeration in the YANG schema).
// The name "enumeration" is used for the type in these cases, in cases where
// the leaf uses a type that is a typedef (derived type) to an enumeration
// the kind will still be yang.Yenum, but the type name will not be enumeration.
func isEnumerationLeaf(e *yang.Entry) bool {
	return e.Type.Kind == yang.Yenum && e.Type.Name == "enumeration"
}

<<<<<<< HEAD
=======
// isIdentityrefLeaf returns true if the supplied yang.Entry represents an
// identityref.
func isIdentityrefLeaf(e *yang.Entry) bool {
	return e.Type.IdentityBase != nil
}

>>>>>>> ed4d153f
// slicePathToString takes a path represented as a slice of strings, and outputs
// it as a single string, with path elements separated by a forward slash.
func slicePathToString(path []string) string {
	var buf bytes.Buffer
	for i, elem := range path {
		buf.WriteString(elem)
		if i != len(path)-1 {
			buf.WriteRune('/')
		}
	}
	return buf.String()
}

// safeGoEnumeratedValueName takes an input string, which is the name of an
// enumerated value from a YANG schema, and ensures that it is safe to be
// output as part of the name of the enumerated value in the Go code. The
// sanitised value is returned.  Per RFC6020 Section 6.2, a YANG identifier is
// of the form [_a-zA-Z][a-zA-Z0-9\-\.]+ - such that we must replace "." and
// "-" characters.  The implementation used here replaces [\.\-] with "_"
// characters.  In OpenConfig schemas, there are currently a small number of
// identity values that contain "." and hence must be specifically handled.
func safeGoEnumeratedValueName(name string) string {
	// NewReplacer takes pairs of strings to be replaced in the form
	// old, new.
	replacer := strings.NewReplacer(
		".", "_",
		"-", "_",
		"/", "_",
		"+", "_PLUS",
		"*", "_ASTERISK",
		" ", "_")
	return replacer.Replace(name)
}

// enumeratedUnionTypes recursively searches the set of yang.YangTypes supplied to
// extract the enumerated types that are within a union.
func enumeratedUnionTypes(types []*yang.YangType) []*yang.YangType {
	var eTypes []*yang.YangType
	for _, t := range types {
		switch {
		case isEnumType(t):
			eTypes = append(eTypes, t)
		case isUnionType(t):
			eTypes = append(eTypes, enumeratedUnionTypes(t.Type)...)
		}
	}
	return eTypes
}

// appendIfNotEmpty appends a string s to a slice of strings if the string s is
// not nil, similarly to append it returns the modified slice.
func appendIfNotEmpty(slice []string, s string) []string {
	if s != "" {
		return append(slice, s)
	}
	return slice
}

// addNewKeys appends entries from the newKeys string slice to the
// existing map if the entry is not an existing key. The existing
// map is modified in place.
func addNewKeys(existing map[string]interface{}, newKeys []string) {
	for _, n := range newKeys {
		if _, ok := existing[n]; !ok {
			existing[n] = true
		}
	}
}

// stringKeys returns the keys of the supplied map as a slice of strings.
func stringKeys(m map[string]interface{}) []string {
	ss := []string{}
	for k := range m {
		ss = append(ss, k)
	}
	return ss
}

// listKeyFieldsMap returns a map[string]bool where the keys of the map
// are the fields that are the keys of the list described by the supplied
// yang.Entry. In the case the yang.Entry does not described a keyed list,
// an empty map is returned.
func listKeyFieldsMap(e *yang.Entry) map[string]bool {
	r := map[string]bool{}
	for _, k := range strings.Split(e.Key, " ") {
		r[k] = true
	}
	return r
}<|MERGE_RESOLUTION|>--- conflicted
+++ resolved
@@ -210,15 +210,12 @@
 	return e.Type.Kind == yang.Yenum && e.Type.Name == "enumeration"
 }
 
-<<<<<<< HEAD
-=======
 // isIdentityrefLeaf returns true if the supplied yang.Entry represents an
 // identityref.
 func isIdentityrefLeaf(e *yang.Entry) bool {
 	return e.Type.IdentityBase != nil
 }
 
->>>>>>> ed4d153f
 // slicePathToString takes a path represented as a slice of strings, and outputs
 // it as a single string, with path elements separated by a forward slash.
 func slicePathToString(path []string) string {
