--- conflicted
+++ resolved
@@ -511,8 +511,6 @@
 }
 `,
 		},
-<<<<<<< HEAD
-=======
 	}, {
 		name: "simple message with an identityref leaf",
 		inMsg: &yangDirectory{
@@ -573,7 +571,6 @@
 }
 `,
 		},
->>>>>>> ed4d153f
 	}}
 
 	for _, tt := range tests {
